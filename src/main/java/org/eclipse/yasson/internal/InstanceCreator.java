--- conflicted
+++ resolved
@@ -27,19 +27,6 @@
  * (Constructors of parsed types are stored in {@link org.eclipse.yasson.internal.model.ClassModel}).
  */
 public class InstanceCreator {
-<<<<<<< HEAD
-    private final Map<Class<?>, Supplier<?>> creators;
-
-    public InstanceCreator() {
-        creators = new HashMap<>();
-        creators.put(ArrayList.class, ArrayList::new);
-        creators.put(LinkedList.class, LinkedList::new);
-        creators.put(HashSet.class, HashSet::new);
-        creators.put(TreeSet.class, TreeSet::new);
-        creators.put(HashMap.class, HashMap::new);
-        creators.put(TreeMap.class, TreeMap::new);
-=======
-
     private static final InstanceCreator INSTANCE = new InstanceCreator();
 
     static InstanceCreator getSingleton() {
@@ -61,7 +48,6 @@
         if (INSTANCE != null) {
             throw new IllegalStateException("This class should never be instantiated");
         }
->>>>>>> 4c0ce93c
     }
 
     /**
@@ -72,21 +58,6 @@
      * @return crated instance
      */
     @SuppressWarnings("unchecked")
-<<<<<<< HEAD
-    public <T> T createInstance(Class<T> tClass) {
-        Supplier<?> creator = creators.get(tClass);
-        //No worries for race conditions here, instance may be replaced during first attempt.
-        if (creator == null) {
-            creator = createConstructorSupplier(ReflectionUtils.getDefaultConstructor(tClass, true));
-            creators.put(tClass, creator);
-        }
-
-        return (T) creator.get();
-    }
-    
-    private static Supplier<?> createConstructorSupplier(Constructor<?> constructor){
-    	return () -> ReflectionUtils.createNoArgConstructorInstance(constructor);
-=======
     public static <T> T createInstance(Class<T> tClass) {
         Supplier<T> creator = CREATORS.get(tClass);
         //No worries for race conditions here, instance may be replaced during first attempt.
@@ -97,7 +68,6 @@
         }
 
         return creator.get();
->>>>>>> 4c0ce93c
     }
 
 }